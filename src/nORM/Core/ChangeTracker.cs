using System;
using System.Collections;
using System.Collections.Generic;
using System.Collections.Concurrent;
using System.ComponentModel;
using System.Linq;
using nORM.Configuration;
using nORM.Mapping;
using RefComparer = System.Collections.Generic.ReferenceEqualityComparer;

#nullable enable

namespace nORM.Core
{
    public sealed class ChangeTracker
    {
        private readonly ConcurrentDictionary<object, EntityEntry> _entriesByReference = new(RefComparer.Instance);
        private readonly ConcurrentDictionary<Type, ConcurrentDictionary<object, EntityEntry>> _entriesByKey = new();
        private readonly ConcurrentDictionary<EntityEntry, byte> _nonNotifyingEntries = new();
        private readonly ConcurrentDictionary<EntityEntry, byte> _dirtyEntries = new();
        private readonly DbContextOptions _options;

        public ChangeTracker(DbContextOptions options)
        {
            _options = options;
        }

        internal EntityEntry Track(object entity, EntityState state, TableMapping mapping)
        {
            // Fast path: entity already tracked by reference
            if (_entriesByReference.TryGetValue(entity, out var existingEntry))
            {
                existingEntry.State = state;

                // If the entity now has a primary key that wasn't tracked, add it
                var pk = GetPrimaryKeyValue(entity, existingEntry.Mapping);
                if (pk != null)
                {
                    var typeEntries = _entriesByKey.GetOrAdd(
                        existingEntry.Mapping.Type,
                        _ => new ConcurrentDictionary<object, EntityEntry>());
                    typeEntries.TryAdd(pk, existingEntry);
                }

                return existingEntry;
            }

            var pk = GetPrimaryKeyValue(entity, mapping);
<<<<<<< HEAD

            // If not found by reference, check by primary key
            if (pk != null && _entriesByKey.TryGetValue(mapping.Type, out var existingTypeEntries) &&
                existingTypeEntries.TryGetValue(pk, out var existing))
            {
                existing.State = state;
                return existing;
            }

            // Create new entry only when needed
            var entry = state == EntityState.Unchanged && !_options.EagerChangeTracking
                ? CreateLazyEntry(entity, mapping)
                : new EntityEntry(entity, state, mapping, _options, MarkDirty);

            if (_entriesByReference.TryAdd(entity, entry))
            {
                // Successfully added - set up additional tracking
                if (entity is not INotifyPropertyChanged)
                    _nonNotifyingEntries.TryAdd(entry, 0);
=======

            var entry = _entriesByReference.GetOrAdd(entity, _ =>
            {
                var newEntry = state == EntityState.Unchanged && !_options.EagerChangeTracking
                    ? CreateLazyEntry(entity, mapping)
                    : new EntityEntry(entity, state, mapping, _options, MarkDirty);
>>>>>>> 210cba31

                if (pk != null)
                {
                    var typeEntries = _entriesByKey.GetOrAdd(
                        mapping.Type,
<<<<<<< HEAD
                        static _ => new ConcurrentDictionary<object, EntityEntry>());
                    typeEntries.TryAdd(pk, entry);
                }

                return entry;
            }

            // Another thread added it between check and add
            if (_entriesByReference.TryGetValue(entity, out var raceEntry))
            {
                raceEntry.State = state;
                return raceEntry;
=======
                        _ => new ConcurrentDictionary<object, EntityEntry>());

                    if (!typeEntries.TryAdd(pk, newEntry))
                    {
                        if (typeEntries.TryGetValue(pk, out var existingEntry))
                        {
                            existingEntry.State = state;
                            return existingEntry;
                        }
                    }
                }

                if (entity is not INotifyPropertyChanged)
                {
                    _nonNotifyingEntries.TryAdd(newEntry, 0);
                }

                return newEntry;
            });

            if (entry.Entity == entity)
            {
                entry.State = state;
>>>>>>> 210cba31
            }

            // Fallback: return the one we created
            return entry;
        }

        private EntityEntry CreateLazyEntry(object entity, TableMapping mapping)
        {
            // Minimal entry that defers property change setup
            return new EntityEntry(entity, EntityState.Unchanged, mapping, _options, MarkDirty, lazy: true);
        }

        private const int MaxCascadeDepth = 100;

        internal void Remove(object entity, bool cascade = false)
        {
            if (_entriesByReference.TryRemove(entity, out var entry))
            {
                entry.DetachEntity();
                _nonNotifyingEntries.TryRemove(entry, out _);
                _dirtyEntries.TryRemove(entry, out _);
                var pk = GetPrimaryKeyValue(entity, entry.Mapping);
                if (pk != null && _entriesByKey.TryGetValue(entry.Mapping.Type, out var typeEntries))
                {
                    typeEntries.TryRemove(pk, out _);
                    if (typeEntries.IsEmpty)
                        _entriesByKey.TryRemove(entry.Mapping.Type, out _);
                }

                if (cascade)
                {
                    CascadeDelete(entity, entry.Mapping);
                }
            }
        }

        private void CascadeDelete(object rootEntity, TableMapping rootMapping)
        {
            var queue = new Queue<(object Entity, TableMapping Mapping, int Depth)>();
            var visited = new HashSet<object>(RefComparer.Instance);

            queue.Enqueue((rootEntity, rootMapping, 0));
            visited.Add(rootEntity);

            while (queue.Count > 0)
            {
                var (entity, mapping, depth) = queue.Dequeue();
                if (depth >= MaxCascadeDepth)
                    continue;

                foreach (var relation in mapping.Relations.Values)
                {
                    if (!relation.CascadeDelete)
                        continue;

                    var navValue = relation.NavProp.GetValue(entity);
                    if (navValue is IEnumerable collection)
                    {
                        foreach (var child in collection)
                        {
                            if (child != null && visited.Add(child) &&
                                _entriesByReference.TryGetValue(child, out var childEntry))
                            {
                                queue.Enqueue((child, childEntry.Mapping, depth + 1));
                                Remove(child, false);
                            }
                        }
                    }
                    else if (navValue != null && visited.Add(navValue) &&
                             _entriesByReference.TryGetValue(navValue, out var childEntry))
                    {
                        queue.Enqueue((navValue, childEntry.Mapping, depth + 1));
                        Remove(navValue, false);
                    }
                }
            }
        }

        public IEnumerable<EntityEntry> Entries => _entriesByReference.Values;

        internal void DetectChanges()
        {
            foreach (var kvp in _nonNotifyingEntries)
            {
                if (kvp.Value == 0)
                    continue;

                var entry = kvp.Key;
                if (entry.Entity != null)
                    entry.DetectChanges();

                _nonNotifyingEntries[entry] = 0;
            }

            foreach (var entry in _dirtyEntries.Keys)
            {
                if (entry.Entity != null)
                    entry.DetectChanges();
            }

            _dirtyEntries.Clear();
        }

        internal void MarkDirty(EntityEntry entry)
        {
            entry.UpgradeToFullTracking();
            if (_nonNotifyingEntries.ContainsKey(entry))
            {
                _nonNotifyingEntries[entry] = 1;
            }
            else
            {
                _dirtyEntries[entry] = 0;
            }
        }

        private static object? GetPrimaryKeyValue(object entity, TableMapping mapping)
        {
            if (mapping.KeyColumns.Length == 1)
                return mapping.KeyColumns[0].Getter(entity);

            if (mapping.KeyColumns.Length > 1)
            {
                var values = new object?[mapping.KeyColumns.Length];
                for (int i = 0; i < mapping.KeyColumns.Length; i++)
                {
                    values[i] = mapping.KeyColumns[i].Getter(entity);
                }
                return new CompositeKey(values);
            }

            return null;
        }

        private sealed class CompositeKey : IEquatable<CompositeKey>
        {
            private readonly object?[] _values;

            public CompositeKey(object?[] values)
            {
                _values = values;
            }

            public bool Equals(CompositeKey? other)
            {
                if (other is null || other._values.Length != _values.Length)
                    return false;

                for (int i = 0; i < _values.Length; i++)
                {
                    if (!Equals(_values[i], other._values[i]))
                        return false;
                }

                return true;
            }

            public override bool Equals(object? obj) => Equals(obj as CompositeKey);

            public override int GetHashCode()
            {
                unchecked
                {
                    var hash = 17;
                    foreach (var value in _values)
                    {
                        hash = hash * 23 + (value?.GetHashCode() ?? 0);
                    }
                    return hash;
                }
            }
        }
    }
}<|MERGE_RESOLUTION|>--- conflicted
+++ resolved
@@ -46,7 +46,6 @@
             }
 
             var pk = GetPrimaryKeyValue(entity, mapping);
-<<<<<<< HEAD
 
             // If not found by reference, check by primary key
             if (pk != null && _entriesByKey.TryGetValue(mapping.Type, out var existingTypeEntries) &&
@@ -66,20 +65,13 @@
                 // Successfully added - set up additional tracking
                 if (entity is not INotifyPropertyChanged)
                     _nonNotifyingEntries.TryAdd(entry, 0);
-=======
-
-            var entry = _entriesByReference.GetOrAdd(entity, _ =>
-            {
-                var newEntry = state == EntityState.Unchanged && !_options.EagerChangeTracking
-                    ? CreateLazyEntry(entity, mapping)
-                    : new EntityEntry(entity, state, mapping, _options, MarkDirty);
->>>>>>> 210cba31
+
 
                 if (pk != null)
                 {
                     var typeEntries = _entriesByKey.GetOrAdd(
                         mapping.Type,
-<<<<<<< HEAD
+
                         static _ => new ConcurrentDictionary<object, EntityEntry>());
                     typeEntries.TryAdd(pk, entry);
                 }
@@ -92,31 +84,6 @@
             {
                 raceEntry.State = state;
                 return raceEntry;
-=======
-                        _ => new ConcurrentDictionary<object, EntityEntry>());
-
-                    if (!typeEntries.TryAdd(pk, newEntry))
-                    {
-                        if (typeEntries.TryGetValue(pk, out var existingEntry))
-                        {
-                            existingEntry.State = state;
-                            return existingEntry;
-                        }
-                    }
-                }
-
-                if (entity is not INotifyPropertyChanged)
-                {
-                    _nonNotifyingEntries.TryAdd(newEntry, 0);
-                }
-
-                return newEntry;
-            });
-
-            if (entry.Entity == entity)
-            {
-                entry.State = state;
->>>>>>> 210cba31
             }
 
             // Fallback: return the one we created
